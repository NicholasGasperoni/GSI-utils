<<<<<<< HEAD
=======
<!doctype html>
        <!-- Per WebStorm this document is now html5 compliant -->
<HTML>
<head>
    <title>Radiance Data Monitoring</title>

    <style>
        body {
            color: #000000;
            background-color: #FFFFFF;
        }
        table {
            border: 0;
            padding: 0;
        }

        td{
            text-align: left;
            vertical-align: top;
            font-size: 11pt;
        }
        h3 {
            font-weight: bold;
        }
    </style>

</head>

<BODY>

<H3 style="font-style: italic">Experimental NDAS</H3>
<H3>Monitoring Plots</H3>


<TABLE>
    <TR>
        <TD>
            <a target="_parent" href="http://www.emc.ncep.noaa.gov/gmb/gdas/index.html">GDAS home page</a><br>
            <a target="_parent" href="http://www.emc.ncep.noaa.gov/gmb/gdas/radiance/index.html">Radiance monitoring home page</a><br>

            <a target="lower_menu" href="time.html">Time and Angle dependent plots</a><br>
            <a target="lower_menu" href="horiz.html">Horizontal data plots</a><br>
            <a target="lower_menu" href="bcoef.html">Bias correction coefficients</a><br>
            <a target="lower_menu" href="bcor_angle.html">Bias correction terms</a><br>
            <a target="lower_menu" href="summary.html">Summary plots</a><br>
            <a target="lower_menu" href="comp.html">Comparison plots</a><br>

        </TD>
    </TR>

</TABLE>

</BODY></HTML>
>>>>>>> 188e9fd1
<|MERGE_RESOLUTION|>--- conflicted
+++ resolved
@@ -1,5 +1,3 @@
-<<<<<<< HEAD
-=======
 <!doctype html>
         <!-- Per WebStorm this document is now html5 compliant -->
 <HTML>
@@ -52,5 +50,4 @@
 
 </TABLE>
 
-</BODY></HTML>
->>>>>>> 188e9fd1
+</BODY></HTML>