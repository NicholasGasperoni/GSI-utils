--- conflicted
+++ resolved
@@ -98,11 +98,7 @@
    #  Find the first date with data.  Start at today and work
    #  backwards.  Stop after 90 days and exit.
    #
-<<<<<<< HEAD
-   PDATE=`${SCRIPTS}/find_cycle.pl 1 ${TANKDIR}`
-=======
    PDATE=`${IG_SCRIPTS}/find_cycle.pl 1 ${TANKverf}`
->>>>>>> 804a3c0d
 
    echo PDATE= $PDATE
 
