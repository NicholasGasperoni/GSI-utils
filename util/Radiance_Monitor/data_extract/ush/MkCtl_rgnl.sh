--- conflicted
+++ resolved
@@ -80,17 +80,10 @@
 
 #--------------------------------------------------------------------
 # Get date of cycle to process.  Start with the last time in the 
-<<<<<<< HEAD
-# $TANKDIR and work backwards until we find a diag file to use
-# or run out of the $ctr.
-#--------------------------------------------------------------------
-export PDATE=`${USHverf_rad}/find_cycle.pl 1 ${TANKDIR}` 
-=======
 # $TANKverf and work backwards until we find a diag file to use
 # or run out of the $ctr.
 #--------------------------------------------------------------------
 export PDATE=`${DE_SCRIPTS}/find_cycle.pl 1 ${TANKverf}` 
->>>>>>> 804a3c0d
 
 #---------------------------------------------------------------
 # Locate radstat and biascr files.
@@ -99,10 +92,6 @@
 export com=$RADSTAT_LOCATION
 
 biascr=$DATDIR/satbias.${PDATE}
-<<<<<<< HEAD
-#satang=$DATDIR/satang.${PDATE}
-=======
->>>>>>> 804a3c0d
 radstat=$DATDIR/radstat.${PDATE}
 
 ctr=0
@@ -124,10 +113,6 @@
 
 
 export biascr=$biascr
-<<<<<<< HEAD
-#export satang=$satang
-=======
->>>>>>> 804a3c0d
 export radstat=$radstat
 
 #--------------------------------------------------------------------
@@ -171,15 +156,9 @@
    #   Submit data processing jobs.
    #
    if [[ $MY_MACHINE = "wcoss" ]]; then
-<<<<<<< HEAD
-      $SUB -q $JOB_QUEUE -P $PROJECT -o $LOGDIR/mk_ctl.${SUFFIX}.${PDY}.${cyc}.log -M 40 -R affinity[core] -W 0:10 -J ${jobname} $HOMEgfs/jobs/JGDAS_VRFYRAD.sms.prod
-   elif [[ $MY_MACHINE = "zeus" ]]; then
-      $SUB -a $ACCOUNT -V -j ${jobname} -q dev -g ${USER_CLASS} -t 0:05:00 -o ${LOGDIR}/make_ctl.${SUFFIX}.${PDY}.${cyc}.log -v ${HOMEgfs}/jobs/JGDAS_VRFYRAD.sms.prod
-=======
       $SUB -q $JOB_QUEUE -P $PROJECT -o $LOGdir/mk_ctl.${SUFFIX}.${PDY}.${cyc}.log -M 40 -R affinity[core] -W 0:10 -J ${jobname} $HOMEgfs/jobs/JGDAS_VRFYRAD.sms.prod
    elif [[ $MY_MACHINE = "zeus" ]]; then
       $SUB -a $ACCOUNT -V -j ${jobname} -q dev -g ${USER_CLASS} -t 0:05:00 -o ${LOGdir}/make_ctl.${SUFFIX}.${PDY}.${cyc}.log -v ${HOMEgfs}/jobs/JGDAS_VRFYRAD.sms.prod
->>>>>>> 804a3c0d
    fi
 
 fi
