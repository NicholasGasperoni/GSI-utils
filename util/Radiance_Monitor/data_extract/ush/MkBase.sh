#!/bin/ksh

#-------------------------------------------------------------------
#
#  script:  MkBase.sh
#
#  purpose:  Generate the baseline stat files for each satelite 
#            by channel and region.  Baseline stat includes the 
#            30 day average number of obs and sdv, and 30 day avg
#            penalty and sdv.  These files are used only if the 
#            diagnostic reports are switched on. 
#
#  calling:  MkBase.sh suffix 1>log 2>err
#-------------------------------------------------------------------

set -ax
date

function usage {
  echo "Usage:  MkBase.sh suffix [sat] 1>log 2>err"
  echo "            Suffix is data source identifier that matches data in "
  echo "              the $TANKverf/stats directory."
  echo "            Redirection of log and err files is recommended for "
  echo "              diagnostic purposes, but not essential"
}

nargs=$#
if [[ $nargs -lt 1 && $nargs -gt 2 ]]; then
   usage
   exit 1
fi

SUFFIX=$1

if [[ $nargs -eq 2 ]]; then
   SATYPE=$2
   SINGLE_SAT=1
fi

this_file=`basename $0`
this_dir=`dirname $0`

#--------------------------------------------------------------------
# Get the area (glb/rgn) for this suffix
#--------------------------------------------------------------------
RAD_AREA=${RAD_AREA:-glb}
area=$RAD_AREA
echo $area

#------------------------------------------------------------------
# Set environment variables.
#-------------------------------------------------------------------
top_parm=${this_dir}/../../parm
export RADMON_CONFIG=${RADMON_CONFIG:-${top_parm}/RadMon_config}

if [[ -s ${RADMON_CONFIG} ]]; then
   . ${RADMON_CONFIG}
else
   echo "Unable to source ${RADMON_CONFIG} file"
   exit 2
fi

if [[ -s ${RADMON_USER_SETTINGS} ]]; then
   . ${RADMON_USER_SETTINGS}
else
   echo "Unable to source ${RADMON_USER_SETTINGS} file"
   exit 2
fi

. ${DE_PARM}/data_extract_config


#-------------------------------------------------------------------
#  Set dates
#    BDATE is beginning date for the 30/60 day range
#    EDATE is ending date for 30/60 day range (always use 00 cycle) 
#-------------------------------------------------------------------
<<<<<<< HEAD
EDATE=`${USHverf_rad}/find_cycle.pl 1 ${TANKDIR}`
=======
EDATE=`${DE_SCRIPTS}/find_cycle.pl 1 ${TANKverf}`
>>>>>>> 804a3c0d
echo $EDATE

sdate=`echo $EDATE|cut -c1-8`
EDATE=${sdate}00
BDATE=`$NDATE -720 $EDATE`

echo EDATE = $EDATE
echo BDATE = $BDATE

tmpdir=${STMP_USER}/base_${SUFFIX}
rm -rf $tmpdir
mkdir -p $tmpdir
cd $tmpdir

#-------------------------------------------------------------------
#  If no single sat source was supplied at the command line then 
#  find or build $SATYPE list for this data source.
#-------------------------------------------------------------------
if [[ $SINGLE_SAT -eq 0 ]]; then
   if [[ -e ${TANKverf}/info/SATYPE.txt ]]; then
      SATYPE=`cat ${TANKverf}/info/SATYPE.txt`
   else
      PDY=`echo $EDATE|cut -c1-8`

      if [[ -d ${TANKverf}/radmon.${PDY} ]]; then
         test_list=`ls ${TANKverf}/radmon.${PDY}/angle.*${EDATE}.ieee_d*`
         for test in ${test_list}; do
            this_file=`basename $test`
            tmp=`echo "$this_file" | cut -d. -f2`
            echo $tmp
            #----------------------------------------------------------   
            #  remove sat/instrument_anl names so we don't end up
            #  with both "airs_aqua" and "airs_aqua_anl" if analysis
            #  files are being generated for this source.
            #----------------------------------------------------------   
            test_anl=`echo $tmp | grep "_anl"`
            if [[ $test_anl = "" ]]; then
               SATYPE_LIST="$SATYPE_LIST $tmp"
            fi
         done
      fi
      SATYPE=$SATYPE_LIST
   fi
fi

echo $SATYPE


#-------------------------------------------------------------------
#  Loop over $SATYPE and build base files for each
#-------------------------------------------------------------------
for type in ${SATYPE}; do

   #-------------------------------------------------------------------
   #  Create $tmpdir
   #-------------------------------------------------------------------
   workdir=${tmpdir}/${type}.$EDATE
   mkdir -p $workdir
   cd $workdir

   #-------------------------------------------------------------------
   #  Create the cycle_hrs.txt file
   #-------------------------------------------------------------------
   cdate=$BDATE
   while [[ $cdate -le $EDATE ]]; do
      echo $cdate >> cycle_hrs.txt
      adate=`$NDATE +6 $cdate`
      cdate=$adate
   done

   #-------------------------------------------------------------------
   #  Copy the data files and ctl file to workdir
   #-------------------------------------------------------------------
   cdate=$BDATE
   while [[ $cdate -le $EDATE ]]; do
      day=`echo $cdate | cut -c1-8 `

      if [[ -d ${TANKverf}/radmon.${day} ]]; then
         test_file=${TANKverf}/radmon.${day}/time.${type}.${cdate}.ieee_d
         if [[ -s $test_file ]]; then
            $NCP ${test_file} ./${type}.${cdate}.ieee_d
         elif [[ -s ${test_file}.${Z} ]]; then
            $NCP ${test_file}.${Z} ./${type}.${cdate}.ieee_d.${Z}
         fi
      fi
      if [[ ! -s ${type}.${cdate}.ieee_d && ! -s ${type}.${cdate}.ieee_d.${Z} ]]; then
         $NCP $TANKverf/time/${type}.${cdate}.ieee_d* ./
      fi

      adate=`$NDATE +6 $cdate`
      cdate=$adate
   done


   day=`echo $EDATE | cut -c1-8 `
   test_file=${TANKverf}/radmon.${day}/time.${type}.ctl
 
   if [[ -s ${test_file} ]]; then
      $NCP $TANKverf/radmon.${day}/time.${type}.ctl ${type}.ctl
   elif [[ -s ${test_file}.${Z} ]]; then
      $NCP $TANKverf/radmon.${day}/time.${type}.ctl.${Z} ${type}.ctl.${Z}
   else
      $NCP $TANKverf/time/${type}.ctl* ./
   fi

   ${UNCOMPRESS} *.${Z}

   #-------------------------------------------------------------------
   #  Get the number of channels for this $type
   #-------------------------------------------------------------------
   line=`cat ${type}.ctl | grep title`
   nchan=`echo $line|gawk '{print $4}'`
   echo channels = $nchan

   #-------------------------------------------------------------------
   #  Cut out the iuse flags from the ctl file and dump them
   #  into the channel.txt file for make_base executable to access
   #-------------------------------------------------------------------
   gawk '/iuse/{print $8}' ${type}.ctl >> channel.txt

   #-------------------------------------------------------------------
   #  Copy the executable and run it 
   #------------------------------------------------------------------
   out_file=${type}.base
   $NCP ${HOMEgfs}/exec/make_base ./

cat << EOF > input
 &INPUT
  satname='${type}',
  n_chan=${nchan},
  nregion=1,
  nfile=121,
  date='${EDATE}',
  out_file='${out_file}',
 /
EOF

   ./make_base < input > stdout.${type}.base

   #-------------------------------------------------------------------
   #  Copy base file back to $tmpdir 
   #-------------------------------------------------------------------
   $NCP $out_file ${tmpdir}/.

   #-------------------------------------------------------------------
   #  Clean up
   #-------------------------------------------------------------------
   cd $tmpdir
   rm -rf $workdir

done


#-------------------------------------------------------------------
#  Pack all basefiles into a tar file and move it to $TANKverf/info.
#  If a SINGLE_SAT was supplied at the command line then copy the
#  existing $basefile and add/replace the requested sat, leaving
#  all others in the $basefile unchanged.
#-------------------------------------------------------------------
if [[ ! -d ${TANKverf}/info ]]; then
   mkdir -p ${TANKverf}/info
fi

cd $tmpdir
basefile=radmon_base.tar

if [[ $SINGLE_SAT -eq 0 ]]; then
   tar -cvf ${basefile} *.base
else
   newbase=$tmpdir/newbase
   mkdir $newbase
   cd $newbase

   #  copy over existing $basefile
   if [[ -e ${TANKverf}/info/${basefile} || -e ${TANKverf}/info/${basefile}.${Z} ]]; then
      $NCP ${TANKverf}/info/${basefile}* .
      if [[ -e ${basefile}.${Z} ]]; then
         $UNCOMPRESS ${basefile}.${Z}
      fi
      tar -xvf ${basefile}
      rm ${basefile}
   fi

   #  copy new *.base file from $tmpdir and build new $basefile (tar file)
   cp -f $tmpdir/*.base .
   tar -cvf ${basefile} *.base
   mv -f ${basefile} $tmpdir/.
   cd $tmpdir
# keep for testing
#   rm -rf $newbase

fi

#  Remove the old version of the $basefile
if [[ -e ${TANKverf}/info/${basefile} || -e ${TANKverf}/info/${basefile}.${Z} ]]; then
   rm -f ${TANKverf}/info/${basefile}*
fi

${COMPRESS} ${basefile}
$NCP ${basefile}.${Z} ${TANKverf}/info/.

#-------------------------------------------------------------------
#  Clean up $tmpdir
#-------------------------------------------------------------------
# keep for testing
#cd ..
#rm -rf $tmpdir

exit<|MERGE_RESOLUTION|>--- conflicted
+++ resolved
@@ -75,11 +75,7 @@
 #    BDATE is beginning date for the 30/60 day range
 #    EDATE is ending date for 30/60 day range (always use 00 cycle) 
 #-------------------------------------------------------------------
-<<<<<<< HEAD
-EDATE=`${USHverf_rad}/find_cycle.pl 1 ${TANKDIR}`
-=======
 EDATE=`${DE_SCRIPTS}/find_cycle.pl 1 ${TANKverf}`
->>>>>>> 804a3c0d
 echo $EDATE
 
 sdate=`echo $EDATE|cut -c1-8`
