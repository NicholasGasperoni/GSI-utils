--- conflicted
+++ resolved
@@ -93,24 +93,15 @@
 #--------------------------------------------------------------------
 
 if [[ RUN_ONLY_ON_DEV -eq 1 ]]; then
-<<<<<<< HEAD
-   is_prod=`${USHverf_rad}/AmIOnProd.sh`
-=======
    is_prod=`${DE_SCRIPTS}/onprod.sh`
->>>>>>> 804a3c0d
    if [[ $is_prod = 1 ]]; then
       exit 10
    fi
 fi
 
 
-<<<<<<< HEAD
-log_file=${LOGSverf_rad}/VrfyRad_${SUFFIX}.log
-err_file=${LOGSverf_rad}/VrfyRad_${SUFFIX}.err
-=======
 log_file=${LOGdir}/VrfyRad_${SUFFIX}.log
 err_file=${LOGdir}/VrfyRad_${SUFFIX}.err
->>>>>>> 804a3c0d
 
 if [[ $RAD_AREA = glb ]]; then
    vrfy_script=VrfyRad_glbl.sh
@@ -141,11 +132,7 @@
 if [[ ${start_len} -gt 0 ]]; then
    pdate=`${NDATE} -06 $START_DATE`
 else
-<<<<<<< HEAD
-   pdate=`${USHverf_rad}/find_cycle.pl 1 ${TANKDIR}`
-=======
    pdate=`${DE_SCRIPTS}/find_cycle.pl 1 ${TANKverf}`
->>>>>>> 804a3c0d
    pdate_len=`echo ${#pdate}`
    START_DATE=`${NDATE} +06 $pdate`
 fi
@@ -166,11 +153,7 @@
    # Check for running jobs   
    #--------------------------------------------------------------------
    if [[ $MY_MACHINE = "wcoss" ]]; then
-<<<<<<< HEAD
-      running=`bjobs -l | grep data_extract_${SUFFIX} | wc -l`
-=======
       running=`bjobs -l | grep de_${SUFFIX} | wc -l`
->>>>>>> 804a3c0d
    elif [[ $MY_MACHINE = "zeus" ]]; then
       running=1 
       line=`qstat -u ${LOGNAME} | grep ${jobname}`
