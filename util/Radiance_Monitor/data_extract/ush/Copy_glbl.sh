--- conflicted
+++ resolved
@@ -36,11 +36,8 @@
 export SUFFIX=$1
 export DATE=$2
 
-<<<<<<< HEAD
-=======
 export RAD_AREA=glb
 
->>>>>>> 804a3c0d
 echo SUFFIX = $SUFFIX
 echo DATE   = $DATE
 
@@ -59,16 +56,6 @@
    exit 2
 fi
 
-<<<<<<< HEAD
-if [[ -s ${top_parm}/RadMon_user_settings ]]; then
-   . ${top_parm}/RadMon_user_settings
-else
-   echo "Unable to source RadMon_user_settings file in ${top_parm}"
-   exit 3
-fi
-
-. ${RADMON_DATA_EXTRACT}/parm/data_extract_config
-=======
 if [[ -s ${RADMON_USER_SETTINGS} ]]; then
    . ${RADMON_USER_SETTINGS}
 else
@@ -77,7 +64,6 @@
 fi
 
 . ${DE_PARM}/data_extract_config
->>>>>>> 804a3c0d
 export USHgfs=${USHgfs:-$HOMEgfs/ush}
 
 
@@ -87,11 +73,7 @@
 #--------------------------------------------------------------------
 
 if [[ RUN_ONLY_ON_DEV -eq 1 ]]; then
-<<<<<<< HEAD
-   is_prod=`${USHverf_rad}/AmIOnProd.sh`
-=======
    is_prod=`${DE_SCRIPTS}/onprod.sh`
->>>>>>> 804a3c0d
    if [[ $is_prod = 1 ]]; then
       exit 10
    fi
@@ -101,13 +83,8 @@
 #---------------------------------------------------------------
 # Create any missing directories.
 #---------------------------------------------------------------
-<<<<<<< HEAD
-mkdir -p $TANKDIR
-mkdir -p $LOGSverf_rad
-=======
 mkdir -p $TANKverf
 mkdir -p $LOGdir
->>>>>>> 804a3c0d
 
 day=`echo $DATE|cut -c1-8`
 cycle=`echo $DATE|cut -c9-10`
@@ -143,38 +120,6 @@
       echo WARNING:  unable to locate gdas_radmon_satype.txt in ${TANKverf}/radmon.${prev_day}
    fi 
 fi
-
-
-#day=`echo $DATE|cut -c1-8`
-#cycle=`echo $DATE|cut -c9-10`
-#echo day  = $day
-
-#PDATE=${DATE}
-#echo PDATE = $PDATE
-
-#prev=`$NDATE -06 $PDATE`
-#prev_day=`echo $prev|cut -c1-8`
-#prev_cyc=`echo $prev|cut -c9-10`
-#echo prev_day, prev_cyc = $prev_day, $prev_cyc
-#echo next_day, next_cyc = $next_day, $next_cyc
-
-
-#DATDIR=${DATDIR:-/com/verf/prod/radmon.${day}}
-
-#test_dir=${TANKDIR}/radmon.${day}
-
-#if [[ ! -d ${test_dir} ]]; then
-#   mkdir -p ${test_dir}
-#fi
-#cd ${test_dir}
-
-#if [[ ! -s gdas_radmon_satype.txt  ]]; then
-#   if [[ -s ${TANKDIR}/radmon.${prev_day}/gdas_radmon_satype.txt ]]; then
-#      $NCP ${TANKDIR}/radmon.${prev_day}/gdas_radmon_satype.txt .
-#   else
-#      echo WARNING:  unable to locate gdas_radmon_satype.txt in ${TANKDIR}/radmon.${prev_day}
-#   fi 
-#fi
 
 
 nfile_src=`ls -l ${DATDIR}/*${PDATE}*ieee_d* | egrep -c '^-'`
@@ -240,12 +185,7 @@
    #--------------------------------------------------------------------
    #  Create a new penalty error report using the new bad_pen file
    #--------------------------------------------------------------------
-<<<<<<< HEAD
-   $NCP $USHverf_rad/radmon_err_rpt.sh      ${test_dir}/.
-   #$NCP $USHgfs/radmon_err_rpt.sh            ${test_dir}/.
-=======
    $NCP $DE_SCRIPTS/radmon_err_rpt.sh      ${test_dir}/.
->>>>>>> 804a3c0d
    $NCP $USHgfs/radmon_getchgrp.pl           ${test_dir}/.
 
    prev_bad_pen=${TANKverf}/radmon.${prev_day}/bad_pen.${prev}
@@ -392,14 +332,6 @@
          echo "End Cycle Data Integrity Report" >> report.txt  
 
          cat report.txt >> $new_log
-<<<<<<< HEAD
-
-      else
-         mv $opr_log $new_log
-      fi
-   fi
-=======
->>>>>>> 804a3c0d
 
       else
          mv $opr_log $new_log
