--- conflicted
+++ resolved
@@ -46,19 +46,11 @@
   public :: diag_data_extra_list
   public :: read_radiag_header
   public :: read_radiag_data
-<<<<<<< HEAD
-  public :: iversion_radiag
-  public :: iversion_radiag_1
-  public :: iversion_radiag_2
-  public :: iversion_radiag_3
-  public :: iversion_radiag_4
-=======
 ! public :: iversion_radiag
 ! public :: iversion_radiag_1
 ! public :: iversion_radiag_2
 ! public :: iversion_radiag_3
 ! public :: iversion_radiag_4
->>>>>>> 804a3c0d
   public :: ireal_radiag
   public :: ipchan_radiag
   public :: set_radiag
@@ -92,89 +84,6 @@
      integer(i_kind) :: angord           ! order of polynomial for adp_anglebc option
      integer(i_kind) :: iversion         ! radiance diagnostic file version number
      integer(i_kind) :: inewpc           ! indicator of newpc4pred (1 on, 0 off)
-<<<<<<< HEAD
-  end type diag_header_fix_list
-
-  type diag_data_name_list
-     character(len=10),dimension(ireal_radiag) :: fix
-     character(len=10),dimension(:),allocatable :: chn
-  end type diag_data_name_list
-  
-  type diag_header_chan_list
-     real(r_single) :: freq              ! frequency (Hz)
-     real(r_single) :: polar             ! polarization
-     real(r_single) :: wave              ! wave number (cm^-1)
-     real(r_single) :: varch             ! error variance (or SD error?)
-     real(r_single) :: tlapmean          ! mean lapse rate
-     integer(i_kind):: iuse              ! use flag
-     integer(i_kind):: nuchan            ! sensor relative channel number
-     integer(i_kind):: iochan            ! satinfo relative channel number
-  end type diag_header_chan_list
-
-  type diag_data_fix_list
-     real(r_single) :: lat               ! latitude (deg)
-     real(r_single) :: lon               ! longitude (deg)
-     real(r_single) :: zsges             ! guess elevation at obs location (m)
-     real(r_single) :: obstime           ! observation time relative to analysis
-     real(r_single) :: senscn_pos        ! sensor scan position (integer(i_kind))
-     real(r_single) :: satzen_ang        ! satellite zenith angle (deg)
-     real(r_single) :: satazm_ang        ! satellite azimuth angle (deg)
-     real(r_single) :: solzen_ang        ! solar zenith angle (deg)
-     real(r_single) :: solazm_ang        ! solar azimumth angle (deg)
-     real(r_single) :: sungln_ang        ! sun glint angle (deg)
-     real(r_single) :: water_frac        ! fractional coverage by water
-     real(r_single) :: land_frac         ! fractional coverage by land
-     real(r_single) :: ice_frac          ! fractional coverage by ice
-     real(r_single) :: snow_frac         ! fractional coverage by snow
-     real(r_single) :: water_temp        ! surface temperature over water (K)
-     real(r_single) :: land_temp         ! surface temperature over land (K)
-     real(r_single) :: ice_temp          ! surface temperature over ice (K)
-     real(r_single) :: snow_temp         ! surface temperature over snow (K)
-     real(r_single) :: soil_temp         ! soil temperature (K)
-     real(r_single) :: soil_mois         ! soil moisture 
-     real(r_single) :: land_type         ! land type (integer(i_kind))
-     real(r_single) :: veg_frac          ! vegetation fraction
-     real(r_single) :: snow_depth        ! snow depth
-     real(r_single) :: sfc_wndspd        ! surface wind speed
-     real(r_single) :: qcdiag1           ! ir=cloud fraction, mw=cloud liquid water
-     real(r_single) :: qcdiag2           ! ir=cloud top pressure, mw=total column water
-     real(r_single) :: tref              ! reference temperature (Tr) in NSST
-     real(r_single) :: dtw               ! dt_warm at zob
-     real(r_single) :: dtc               ! dt_cool at zob
-     real(r_single) :: tz_tr             ! d(Tz)/d(Tr)
-  end type diag_data_fix_list
-
-  type diag_data_chan_list
-     real(r_single) :: tbobs              ! Tb (obs) (K)
-     real(r_single) :: omgbc              ! Tb_(obs) - Tb_(simulated w/ bc)  (K)
-     real(r_single) :: omgnbc             ! Tb_(obs) - Tb_(simulated_w/o bc) (K)
-     real(r_single) :: errinv             ! inverse error (K**(-1))
-     real(r_single) :: qcmark             ! quality control mark
-     real(r_single) :: emiss              ! surface emissivity
-     real(r_single) :: tlap               ! temperature lapse rate
-     real(r_single) :: tb_tz              ! d(Tb)/d(Tz)
-     real(r_single) :: bicons             ! constant bias correction term
-     real(r_single) :: biang              ! scan angle bias correction term
-     real(r_single) :: biclw              ! CLW bias correction term
-     real(r_single) :: bilap2             ! square lapse rate bias correction term
-     real(r_single) :: bilap              ! lapse rate bias correction term
-     real(r_single) :: bicos              ! node*cos(lat) bias correction term
-     real(r_single) :: bisin              ! sin(lat) bias correction term
-     real(r_single) :: biemis             ! emissivity sensitivity bias correction term
-     real(r_single),dimension(:),allocatable :: bifix          ! angle dependent bias
-     real(r_single) :: bisst              ! SST bias correction term
-  end type diag_data_chan_list
-
-  type diag_data_extra_list
-     real(r_single) :: extra              ! extra information
-  end type diag_data_extra_list
-
-  integer(i_kind),parameter:: iversion_radiag   = 30303   ! Current version
-  integer(i_kind),parameter:: iversion_radiag_1 = 11104   ! Version when bias-correction entries were modified 
-  integer(i_kind),parameter:: iversion_radiag_2 = 13784   ! Version when NSST entries were added 
-  integer(i_kind),parameter:: iversion_radiag_3 = 19180   ! Version when SSMIS added
-  integer(i_kind),parameter:: iversion_radiag_4 = 30303   ! Version when emissivity predictor added
-=======
         integer(i_kind) :: isens            ! sensitivity index
         end type diag_header_fix_list
 
@@ -257,7 +166,6 @@
         integer(i_kind),parameter:: iversion_radiag_2 = 13784   ! Version when NSST entries were added 
         integer(i_kind),parameter:: iversion_radiag_3 = 19180   ! Version when SSMIS added
         integer(i_kind),parameter:: iversion_radiag_4 = 30303   ! Version when emissivity predictor added
->>>>>>> 804a3c0d
 
   real(r_single),parameter::  rmiss_radiag    = -9.9e11_r_single
 
