--- conflicted
+++ resolved
@@ -86,11 +86,7 @@
 !
 ! Initialize variables
   iread=0
-<<<<<<< HEAD
-  npred_radiag = 5
-=======
   npred_radiag = 12 
->>>>>>> 804a3c0d
 
 ! Read namelist input
   read(luname,input)
