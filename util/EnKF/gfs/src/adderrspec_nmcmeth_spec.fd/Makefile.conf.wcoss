--- conflicted
+++ resolved
@@ -5,11 +5,8 @@
 # Set library versions
 # ----------------------------------
 
-<<<<<<< HEAD
-=======
 BACIO_VER = v2.0.1
 NEMSIO_VER = v2.2.1
->>>>>>> a488edab
 SIGIO_VER = v2.0.1
 SP_VER = v2.0.2
 W3EMC_VER = v2.0.5
@@ -17,18 +14,12 @@
 
 CORELIB  = /nwprod/lib
 
-<<<<<<< HEAD
-SIGIO_INC4=$(CORELIB)/sigio/$(SIGIO_VER)/incmod/sigio_$(SIGIO_VER)_4
-W3EMC_INC4=$(CORELIB)/w3emc/$(W3EMC_VER)/incmod/w3emc_$(W3EMC_VER)_4
-
-=======
 NEMSIO_INC=$(CORELIB)/nemsio/$(NEMSIO_VER)/incmod/nemsio_$(NEMSIO_VER)
 SIGIO_INC4=$(CORELIB)/sigio/$(SIGIO_VER)/incmod/sigio_$(SIGIO_VER)_4
 W3EMC_INC4=$(CORELIB)/w3emc/$(W3EMC_VER)/incmod/w3emc_$(W3EMC_VER)_4
 
 BACIO_LIB4=$(CORELIB)/bacio/$(BACIO_VER)/libbacio_$(BACIO_VER)_4.a
 NEMSIO_LIB=$(CORELIB)/nemsio/$(NEMSIO_VER)/libnemsio_$(NEMSIO_VER).a
->>>>>>> a488edab
 SIGIO_LIB4=$(CORELIB)/sigio/$(SIGIO_VER)/libsigio_$(SIGIO_VER)_4.a
 SP_LIB4=$(CORELIB)/sp/$(SP_VER)/libsp_$(SP_VER)_4.a
 W3EMC_LIB4=$(CORELIB)/w3emc/$(W3EMC_VER)/libw3emc_$(W3EMC_VER)_4.a
@@ -53,15 +44,6 @@
   OMP = 
 
   FFLAGS_F90    = 
-<<<<<<< HEAD
-  FFLAGS_COM_N  = -I ./ -I $(SIGIO_INC4) -I $(W3EMC_INC4) -O3 -fp-model source \
-  		-convert big_endian -assume byterecl -implicitnone
-  FFLAGS_N      = $(FFLAGS_F90) $(FFLAGS_COM_N)
-
-#--- Debug mode options
-  FFLAGS_COM_D  =  -I ./ -I $(SIGIO_INC4) -I $(W3EMC_INC4) -O0 -fp-model source \
-  		-convert big_endian -assume byterecl \
-=======
   FFLAGS_COM_N  = -I ./ -I $(SIGIO_INC4) -I $(W3EMC_INC4) -I $(NEMSIO_INC) \
   		-O3 -fp-model source -convert big_endian -assume byterecl \
 		-implicitnone
@@ -70,7 +52,6 @@
 #--- Debug mode options
   FFLAGS_COM_D  =  -I ./ -I $(SIGIO_INC4) -I $(W3EMC_INC4) -I $(NEMSIO_INC) \
   		-O0 -fp-model source -convert big_endian -assume byterecl \
->>>>>>> a488edab
   		-implicitnone -traceback -g -warn all -debug all -check all
   FFLAGS_D  = $(FFLAGS_F90) $(FFLAGS_COM_D)
 
@@ -97,11 +78,7 @@
   LD            = $(CF)
 
 #--- Normal mode options
-<<<<<<< HEAD
-  LIBS_N        = $(SP_LIB4) $(SIGIO_LIB4) $(W3NCO_LIB4) $(W3EMC_LIB4)
-=======
   LIBS_N        = $(NEMSIO_LIB) $(BACIO_LIB4) $(SP_LIB4) $(SIGIO_LIB4) $(W3NCO_LIB4) $(W3EMC_LIB4)
->>>>>>> a488edab
 
   LDFLAGS_N     = -Wl,-Map,loadmap.txt
 
